# Changelog

- [Changelog](#changelog)
<<<<<<< HEAD
  - [0.2.0](#020)
=======
  - [0.1.3](#013)
>>>>>>> ff4f35e5
  - [0.1.2](#012)
  - [0.1.1](#011)
  - [0.1.0](#010)

---

<<<<<<< HEAD
## 0.2.0

Released on ??
=======
## 0.1.3

Released on 14/12/2020

- Enhancements:
  - File transfer:
    - Read buffer is now 65536 bytes long
  - File explorer:
    - Fixed color mismatch in local explorer
    - Explorer tabs have now 70% of layout height, while logging area is 30%
    - Highlight selected entry in tabs, only when the tab is active
  - Auth page:
    - align popup text to center
- Keybindings:
  - `L`: Refresh directory content
- Bugfix:
  - Fixed memory vulnerability in Windows version
>>>>>>> ff4f35e5

## 0.1.2

Released on 13/12/2020

- General performance and code improvements
- Improved symlinks management
- Possibility to abort file transfers
- Enhancements:
  - File explorer:
    - When file index is at the end of the list, moving down will set the current index to the first element and viceversa.
    - Selected file has now colourful background, instead of foreground, for a better readability.
- Keybindings:
  - `E`: Delete file (Same as `DEL`); added because some keyboards don't have `DEL` (hey, that's my MacBook Air's keyboard!)
  - `Ctrl+C`: Abort transfer process

## 0.1.1

Released on 10/12/2020

- enhancements:
  - password prompt: ask before performing terminal clear
  - file explorer:
    - file names are now sorted ignoring capital letters
    - file names longer than 23, are now cut to 20 and followed by `...`
    - paths which exceed tab size in explorer are elided with the following formato `ANCESTOR[1]/.../PARENT/DIRNAME`
- keybindings:
  - `I`: show info about selected file or directory
  - Removed `CTRL`; just use keys now.
- bugfix:
  - prevent panic in set_progress, for progress values `> 100.0 or < 0.0`
  - Fixed FTP get, which didn't finalize the reader
- dependencies:
  - updated `textwrap` to `0.13.0`
  - updated `ftp4` to `4.0.1`

## 0.1.0

Released on 06/12/2020

- First release<|MERGE_RESOLUTION|>--- conflicted
+++ resolved
@@ -1,22 +1,25 @@
 # Changelog
 
 - [Changelog](#changelog)
-<<<<<<< HEAD
   - [0.2.0](#020)
-=======
   - [0.1.3](#013)
->>>>>>> ff4f35e5
   - [0.1.2](#012)
   - [0.1.1](#011)
   - [0.1.0](#010)
 
 ---
 
-<<<<<<< HEAD
 ## 0.2.0
 
 Released on ??
-=======
+
+- **Bookmarks**
+  - Bookmarks and recent connections are now displayed in the home page
+  - Bookmarks are saved at
+    - Linux: `/home/alice/.config/termscp/bookmarks.toml`
+    - Windows: `C:\Users\Alice\AppData\Roaming\termscp\bookmarks.toml`
+    - MacOS: `/Users/Alice/Library/Application Support/termscp/bookmarks.toml`
+
 ## 0.1.3
 
 Released on 14/12/2020
@@ -34,7 +37,6 @@
   - `L`: Refresh directory content
 - Bugfix:
   - Fixed memory vulnerability in Windows version
->>>>>>> ff4f35e5
 
 ## 0.1.2
 
